--- conflicted
+++ resolved
@@ -37,53 +37,6 @@
   set(CMAKE_BUILD_TYPE "Release")
 endif()
 
-<<<<<<< HEAD
-
-## Generate code for the message formats using Google ProtoBuf, see http://www.cmake.org/cmake/help/v3.0/module/FindProtobuf.html
-## The source files and header files are listed in PROTO_SRCS and PROTO_HDRS respectively
-## The libraries and header files of the ProtoBuf framework (not the generated files) are in PROTOBUF_LITE_LIBRARIES and PROTOBUF_INCLUDE_DIRS respectively, because we will generate lite code instead of the full ProtoBuf code.
-
-find_package(Protobuf REQUIRED)
-PROTOBUF_GENERATE_CPP(PROTO_SRCS PROTO_HDRS ${OBN_MAIN_DIR}/msg/obnsim_msg.proto ${OBN_MAIN_DIR}/msg/obnsim_io.proto ${OBN_MAIN_DIR}/msg/obnsim_info.proto)
-
-
-
-## Find communication libraries and add appropriate source files
-set(OBN_COMM_SRC "")
-set(OBN_COMM_HDR "")
-
-## To use YARP (optionally)
-find_package(YARP REQUIRED)
-if(YARP_FOUND)
-  include_directories(${YARP_INCLUDE_DIRS})
-  link_libraries(${YARP_LIBRARIES})
-  set(OBN_COMM_SRC ${OBN_COMM_SRC}
-	${OBN_NODECPP_SOURCE_DIR}/obnnode_yarpnode.cpp
-	${OBN_NODECPP_SOURCE_DIR}/obnnode_yarpport.cpp
-  )
-  set(OBN_COMM_HDR ${OBN_COMM_HDR}
-	${OBN_NODECPP_INCLUDE_DIR}/obnnode_yarpnode.h
-	${OBN_NODECPP_INCLUDE_DIR}/obnnode_yarpportbase.h
-	${OBN_NODECPP_INCLUDE_DIR}/obnnode_yarpport.h
-	${OBN_NODECPP_INCLUDE_DIR}/sharedqueue_yarp.h
-  )
-  add_definitions(-DOBN_COMM_YARP)
-  message("Found YARP library; will build node with YARP support.")
-endif()
-
-
-## These are the include directories used by the compiler.
-
-INCLUDE_DIRECTORIES(
-  ${OBN_NODECPP_INCLUDE_DIR}
-  ${PROJECT_INCLUDE_DIR}
-  ${PROJECT_SOURCE_DIR}
-  ${PROJECT_BINARY_DIR}
-  ${OBNSIM_INCLUDE_DIR}
-)
-
-=======
->>>>>>> db7b3b5f
 IF(CMAKE_COMPILER_IS_GNUCXX)
   SET(CMAKE_C_FLAGS "${CMAKE_C_FLAGS} -Wall")
   SET(CMAKE_CXX_FLAGS "${CMAKE_CXX_FLAGS} -Wall")
