--- conflicted
+++ resolved
@@ -16,7 +16,7 @@
 #include <cmath>
 #include <iostream>
 #include <memory>               // shared_ptr
-#include <unordered_map>         // std::unordered_map
+//#include <unordered_map>         // std::unordered_map
 #include <forward_list>
 #include <functional>
 #include <vector>
@@ -27,7 +27,6 @@
 #include <obnnode_basic.h>
 #include <obnnode_yarpportbase.h>
 #include <obnsim_msg.pb.h>
-#include <obnsim_info.pb.h>
 
 #include <sharedqueue_yarp.h>
 
@@ -56,67 +55,9 @@
          */
         bool connectWithSMN(const char *carrier = nullptr);
         
-<<<<<<< HEAD
-        /** Enable the Info port on this node.
-         If the port is not yet open, it will be created and opened.
-         \return true if successful (inc. if port is already open); false otherwise.
-         */
-        bool enableInfoPort();
-        
-        /** Disable the Info port on this node.
-         If the port is already open, it will be closed but the port object won't be destroyed.
-         \return true if successful; false otherwise (i.e. port not yet enabled/opened).
-         */
-        bool disableInfoPort();
-        
-        /** Check if the info port is enabled. */
-        bool isInfoPortEnabled() const {
-            return m_info_port && !m_info_port->isClosed();
-        }
-        
-        /** Returns the current state of the node. */
-        NODE_STATE nodeState() const {
-            return _node_state;
-        }
-        
-        /** \brief Run the node (simulation in the network) */
-        void run(double timeout = -1.0);
-        
-        /** \brief Stop the simulation if it's running. */
-        void stopSimulation();
-        
-        /** \brief Request the SMN/GC to stop the current simulation. */
-        void requestStopSimulation();
-        
-        /* ========== Methods to add ports ============ */
-        
-        /** \brief Add an existing (physical) input port to the node. */
-        bool addInput(YarpPortBase* port);
-        
-        /* \brief Create and add a new (physical) input port to the node. */
-        
-        
-        /** \brief Add an existing (physical) output port to the node. */
-        bool addOutput(YarpOutputPortBase* port);
-        
-        /* \brief Create and add a new (physical) output port to the node. */
-        
-        /** \brief Add an existing data port (not managed by GC) to the node. */
-        
-        /** \brief Remove a port (of any type) from this node, i.e. detach it. */
-        void removePort(YarpPortBase* port);
-        void removePort(YarpOutputPortBase* port);
-        
-        /* Create a Yarp port managed by this manager.
-         \param name Name of the new port, must be a valid and unique name.
-         \param callback true [default] if the port uses callback (so that events are caught); if false, no events will be generated for this port.
-         \param strict Reading of this port is strict or not (default: false)
-         \return The ID of the new port, an unsigned integer.
-=======
         /** Callback for permanent communication lost error (e.g. the communication server has shut down).
          \param comm The communication protocol/platform that has lost.
          The node should stop its simulation (if comm is not used by the GC) and exit as cleanly as possible.
->>>>>>> db7b3b5f
          */
         virtual void onPermanentCommunicationLost(CommProtocol comm) override;
         
@@ -139,35 +80,8 @@
         /** The Global Clock port to communicate with the SMN. */
         SMNPort _smn_port;
         
-<<<<<<< HEAD
-        /** Attach a port object to this node. */
-        bool attachAndOpenPort(YarpPortBase * port);
-        
-        /** Current state of the node. */
-        NODE_STATE _node_state;
-        
-        /** The ID of the node in the network (assigned by the GC in its messages to the node) */
-        int32_t _node_id;
-        
-        /** Current simulation time. */
-        simtime_t _current_sim_time;
-        
-        /** The initial wallclock time. */
-        std::time_t _initial_wallclock = 0;
-        
-        /** The simulation time unit, in microseconds. */
-        simtime_t _timeunit = 1;
-        
-        /** \brief Initialize node for simulation. */
-        void initializeForSimulation();
-        
-        /** The info port of this node. */
-        std::unique_ptr<InfoPort> m_info_port;
-        
-=======
         /** Send the current message in _n2smn_message via the GC port. */
         virtual void sendN2SMNMsg() override;
->>>>>>> db7b3b5f
         
         /* ================== Support for asynchronuous waiting for conditions ================== */
         /* We use a vector of fields: bool inuse, a semaphore, and a function object std::function<bool (...)>.
@@ -279,64 +193,9 @@
     };
     
     
-<<<<<<< HEAD
-    class InfoPort;
-    
-    /** \brief Main YARP Node, with support for specifying updates and __info__ port. */
-    class YarpNode: public YarpNodeBase {
-    protected:
-        /** Vector of all updates in this node. */
-        std::vector<UpdateType> m_updates;
-        
-        template<typename T>
-        bool does_port_exists(const T& t_list, const std::string& t_name) const {
-            for (const auto p: t_list) {
-                if (p->getPortName() == t_name) {
-                    return true;
-                }
-            }
-            return false;
-        }
-        
-    public:
-        YarpNode(const std::string& _name, const std::string& ws = ""): YarpNodeBase(_name, ws) { }
-        
-        /** Add a new update to the node. */
-        int addUpdate(UpdateType::UPDATE_CALLBACK t_ycallback = UpdateType::UPDATE_CALLBACK(), UpdateType::UPDATE_CALLBACK t_xcallback = UpdateType::UPDATE_CALLBACK(), double t_T = -1.0, const UpdateType::INPUT_LIST& t_inputs = UpdateType::INPUT_LIST(), const UpdateType::OUTPUT_LIST& t_outputs = UpdateType::OUTPUT_LIST(), const std::string& t_name = "");
-        
-        /** Add a new update to the node with given index. */
-        int addUpdate(int t_idx, UpdateType::UPDATE_CALLBACK t_ycallback = UpdateType::UPDATE_CALLBACK(), UpdateType::UPDATE_CALLBACK t_xcallback = UpdateType::UPDATE_CALLBACK(), double t_T = -1.0, const UpdateType::INPUT_LIST& t_inputs = UpdateType::INPUT_LIST(), const UpdateType::OUTPUT_LIST& t_outputs = UpdateType::OUTPUT_LIST(), const std::string& t_name = "");
-        
-        /** Add a new update to the node. */
-        int addUpdate(const UpdateType& t_update);
-        
-        /** Add a new update to the node with given index. */
-        int addUpdate(int t_idx, const UpdateType& t_update);
-        
-        /** Remove an update. */
-        bool removeUpdate(int t_idx);
-        
-        virtual void onUpdateY(updatemask_t m) override;
-        
-        virtual void onUpdateX(updatemask_t m) override;
-        
-        // Some constants for specifying the update's sampling time
-        static constexpr double MILLISECOND = 1e3;
-        static constexpr double SECOND = 1e6;
-        static constexpr double MINUTE = 60*SECOND;
-        static constexpr double HOUR = 60*MINUTE;
-        static constexpr double DAY = 24*HOUR;
-        
-    protected:
-        /* Here we define the methods of this node that help answering to the queries on the Info port.
-         These methods will be called from the Info Port Thread, therefore they should be thread-safe (by using locks).
-         Typically */
-    };
-=======
     /** The main YarpNode class, which supports defining updates, _info_ port, etc. */
     typedef OBNNodeBase<YarpNodeBase> YarpNode;
     
->>>>>>> db7b3b5f
 }
 
 /* OLD CODE: NOT TO BE USED ANYMORE!!!
