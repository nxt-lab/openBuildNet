/* -*- mode: C++; indent-tabs-mode: nil; -*- */
/** \file
 * \brief YARP node class for the C++ node interface.
 *
 * Implement the main node class for a C++ node.
 *
 * This file is part of the openBuildNet simulation framework
 * (OBN-Sim) developed at EPFL.
 *
 * \author Truong X. Nghiem (xuan.nghiem@epfl.ch)
 */

#ifndef OBNNODE_YARPNODE_H_
#define OBNNODE_YARPNODE_H_

#include <cmath>
#include <iostream>
#include <memory>               // shared_ptr
//#include <unordered_map>         // std::unordered_map
#include <forward_list>
<<<<<<< HEAD
#include <functional>           // std::function
=======
#include <functional>
#include <vector>
>>>>>>> 38acb6d7

#include <obnnode_basic.h>
#include <obnnode_yarpportbase.h>
#include <obnsim_msg.pb.h>

#include <sharedqueue_yarp.h>


namespace OBNnode {
    
    /* ============ YARP Node (managing Yarp ports) Interface ===============*/
    /** \brief Basic YARP Node. */
    class YarpNodeBase {
    public:
        static yarp::os::Network yarp_network;      ///< The Yarp network object for Yarp's API
        
        /** Type of the node's state. */
        enum NODE_STATE {
            NODE_STOPPED = 0,   ///< Node hasn't run yet, or has stopped
            NODE_STARTED = 1,   ///< Node has been started (from STOPPED) but not yet running, it must be initialized first
            NODE_RUNNING = 2,   ///< The node is running (simulation is going on)
            NODE_ERROR = 3     ///< The node has had an error, which caused it to stop. The error must be cleared before the node can restart
        };
        
        /** Returns true if the node has had an error causing it to stop. An error must be cleared for the node to restart. */
        bool hasError() const {
            return (_node_state == NODE_ERROR);
        }
        
        /** Clear the error and put the node to STOPPED. */
        void clearError() {
            if (_node_state == NODE_ERROR) {
                _node_state = NODE_STOPPED;
            }
        }
        
        /** \brief Construct a node object. */
        YarpNodeBase(const std::string& _name, const std::string& ws = "");
        virtual ~YarpNodeBase();
        
        const std::string& name() const {
            return _nodeName;
        }
        
        /** Return full path to a port in this node. */
        std::string fullPortName(const std::string& portName) const {
            return _workspace + _nodeName + '/' + portName;
        }
        
        /** Return the current simulation time. */
        simtime_t currentSimulationTime() const {
            return _current_sim_time;
        }
        
        /** Return the current wallclock time, as std::time_t value, rounded downward to a second. */
        std::time_t currentWallClockTime() const {
            return static_cast<std::time_t>(std::floor( _initial_wallclock + (_timeunit * 1.0e-6) * _current_sim_time ));
        }
        
        /** Opens the port on this node to communication with the SMN, if it hasn't been opened.
         \return true if successful.
         */
        bool openSMNPort();
        
        /** Connect the SMN port on this node to the SMN.
         The connection is started from this node, however it can also be started from the SMN.
         If the port is not yet opened, it will be opened first.
         \param carrier Optional parameter to specify the carrier for the connections.
         \return true if successful.
         */
        bool connectWithSMN(const char *carrier = nullptr);
        
        /** Returns the current state of the node. */
        NODE_STATE nodeState() const {
            return _node_state;
        }
        
        /** \brief Run the node (simulation in the network) */
        void run(double timeout = -1.0);
        
        /** \brief Stop the simulation if it's running. */
        void stopSimulation();
        
        /** \brief Request the SMN/GC to stop the current simulation. */
        void requestStopSimulation();
        
        /* ========== Methods to add ports ============ */
        
        /** \brief Add an existing (physical) input port to the node. */
        bool addInput(YarpPortBase* port);
        
        /* \brief Create and add a new (physical) input port to the node. */
        
        
        /** \brief Add an existing (physical) output port to the node. */
        bool addOutput(YarpOutputPortBase* port);
        
        /* \brief Create and add a new (physical) output port to the node. */
        
        /** \brief Add an existing data port (not managed by GC) to the node. */
        
        /** \brief Remove a port (of any type) from this node, i.e. detach it. */
        void removePort(YarpPortBase* port);
        void removePort(YarpOutputPortBase* port);
        
        /* Create a Yarp port managed by this manager.
         \param name Name of the new port, must be a valid and unique name.
         \param callback true [default] if the port uses callback (so that events are caught); if false, no events will be generated for this port.
         \param strict Reading of this port is strict or not (default: false)
         \return The ID of the new port, an unsigned integer.
         */
        //unsigned int createPort(const std::string& name, bool callback=true, bool strict=false);
        
    protected:
        /** A YARP message for communicating with the SMN. */
        typedef YARPMsgPB<OBNSimMsg::N2SMN, OBNSimMsg::SMN2N> SMNMsg;
        
        /** The SMN port on a node to communicate with the SMN. */
        class SMNPort: public yarp::os::BufferedPort<SMNMsg> {
            YarpNodeBase* _the_node;                ///< Pointer to the node to which this port is attached
            OBNSimMsg::SMN2N _smn_message;      ///< The SMN2N message received at the node
            virtual void onRead(SMNMsg& b);
        public:
            SMNPort(YarpNodeBase* node) {
                assert(node);
                _the_node = node;
            }
        };
        
        /** A local N2SMN message to be sent from the node to the SMN. */
        OBNSimMsg::N2SMN _n2smn_message;
        
        /** Convenient methods to send an ACK message to the SMN. */
        void sendACK(OBNSimMsg::N2SMN::MSGTYPE type);
        void sendACK(OBNSimMsg::N2SMN::MSGTYPE type, int64_t I);
        void sendACK(OBNSimMsg::N2SMN::MSGTYPE type, int64_t I, int64_t IX);
        
        /** Name of the node. */
        std::string _nodeName;
        
        /** The workspace, must either '/' or of the form "/workspace/".
         The workspace is prepended to all names in this node. */
        std::string _workspace;

        /** List of physical input ports. */
        std::forward_list<YarpPortBase*> _input_ports;
        
        /** List of physical output ports. */
        std::forward_list<YarpOutputPortBase*> _output_ports;
        
        /** The Global Clock port to communicate with the SMN. */
        SMNPort _smn_port;
        
        /** Attach a port object to this node. */
        bool attachAndOpenPort(YarpPortBase * port);
        
        /** Current state of the node. */
        NODE_STATE _node_state;
        
        /** The ID of the node in the network (assigned by the GC in its messages to the node) */
        int32_t _node_id;
        
        /** Current simulation time. */
        simtime_t _current_sim_time;
        
        /** The current update type mask, of the latest UPDATE_Y. */
        updatemask_t _current_updates;
        
        /** The initial wallclock time. */
        std::time_t _initial_wallclock = 0;
        
        /** The simulation time unit, in microseconds. */
        simtime_t _timeunit = 1;
        
        /** \brief Initialize node for simulation. */
        void initializeForSimulation();
        
        
        /* ================== Support for asynchronuous waiting for conditions ================== */
        /* We use a vector of fields: bool inuse, a semaphore, and a function object std::function<bool (...)>.
         * The function object can be assigned to a function or lambda (most of the cases) or a functor (if memory is needed).
         * We will not create and delete condition objects all the time. We create new conditions in the list/vector but do not delete them. Instead, reuse them with inuse (= true if being used, = false if not and can be reused now), so as to minimize the number of creating/deleting objects => much better for memory. Only create new object when no one can be reused.
         */
    public:
        class WaitForCondition {
            /** Status of the condition: active (waiting for), cleared (but not yet fetched), inactive (can be reused) */
            enum { ACTIVE, CLEARED, INACTIVE } status;
            yarp::os::Semaphore _event;     ///< The event condition to wait on
            OBNSimMsg::MSGDATA _data;   ///< The data record (if available) of the message that cleared the condition
            /** Returns true if the condition is cleared. */
            typedef std::function<bool (const OBNSimMsg::SMN2N&)> the_checker;
            the_checker _check_func;    ///< The function to check for the condition

            friend class YarpNodeBase;
            
            /** Make the condition inactive, to be reused later. */
            void reset() {
                status = INACTIVE;
                // reset the semaphore by decreasing it until it becomes 0
                while (_event.check()) { }  // _event.reset();
                _data.Clear();
            }
        public:
            template<typename F>
            WaitForCondition(F f): status(ACTIVE), _event(0), _check_func(f) { }
            
            // virtual ~WaitForCondition() { std::cout << "~WaitForCondition" << std::endl; }

            /** \brief Wait (blocking or with timeout) for the condition to hold.
             \param timeout Timeout in seconds, or non-positive if no timeout
             \return true if successful; false if timeout
             */
            bool wait(double timeout) {
                return (timeout <= 0.0)?(_event.wait(),true):_event.waitWithTimeout(timeout);
            }
            
            /** Return the data of the message that cleared the condition. Make sure that the condition was cleared before accessing the data. */
            const OBNSimMsg::MSGDATA& getData() const { return _data; }
        };
        
        /** Check if an wait-for condition is cleared. */
        bool isWaitForCleared(const WaitForCondition* c) {
            assert(c);
            yarp::os::LockGuard lock(_waitfor_conditions_mutex);
            return c->status == WaitForCondition::CLEARED;
        }
        
        /** Reset wait-for condition. If the condition isn't reset implicitly, it should be reset by calling this function after it was cleared and its result has been used. */
        void resetWaitFor(WaitForCondition* c) {
            assert(c);
            yarp::os::LockGuard lock(_waitfor_conditions_mutex);
            c->reset();
        }

        /** \brief Request a future irregular update from the Global Clock. */
        WaitForCondition* requestFutureUpdate(simtime_t t, updatemask_t m, bool waiting=true);
        
        /** \brief Get the result of a pending request for a future update. */
        int64_t resultFutureUpdate(WaitForCondition*, double timeout=-1.0);
        
        /** \brief Wait until a wait-for condition cleared and returns its I field. */
        int64_t resultWaitForCondition(WaitForCondition*, double timeout=-1.0);
        
    protected:
        std::forward_list<WaitForCondition> _waitfor_conditions;
        yarp::os::Mutex _waitfor_conditions_mutex;
        
        /** Check the given message against the list of wait-for conditions. */
        void checkWaitForCondition(const OBNSimMsg::SMN2N&);


        /* ================== Support for Node Events ================= */
    protected:
        /** Event abstract class.
         An event object is just an executable object (by calling execute()).
         A child class is created for each type of events, with the appropriate implementation of execute() and data.
         Any specialized event class should be declared as a friend of the node class.
         The event will be executed on the main thread only. Events are posted to the queue by the threads of the ports.
         The execution of the event handler consists of two functions, in the following order: executeMain, executePost.
         */
        struct NodeEvent {
            virtual void executeMain(YarpNodeBase*) = 0;     ///< Main Execution of the event
            virtual void executePost(YarpNodeBase*) = 0;     ///< Post-Execution of the event
        };
        
        /** The event queue, which contains smart pointers to event objects. */
        shared_queue<NodeEvent> _event_queue;
        
        struct NodeEventSMN: public NodeEvent {
            simtime_t _time;
            bool _hasID;
            int32_t _id;

            /** Populate basic info of an event from an SMN2N message. */
            NodeEventSMN(const OBNSimMsg::SMN2N& msg) {
                _time = msg.time();
                if ((_hasID = msg.has_id())) { _id = msg.id(); }
            }
            
            /** Method to process basic details of an SMN event; should be called in the execute() methods of child classes. */
            void basic_processing(YarpNodeBase* p) {
                p->_current_sim_time = _time;
                if (_hasID) {
                    p->_node_id = _id;
                }
            }
        };
        
        /** Event class for cosimulation's UPDATE_Y messages. */
        struct NodeEvent_UPDATEY: public NodeEventSMN {
            virtual void executeMain(YarpNodeBase*);
            virtual void executePost(YarpNodeBase*);
            updatemask_t _updates;
            NodeEvent_UPDATEY(const OBNSimMsg::SMN2N& msg): NodeEventSMN(msg) {
                _updates = (msg.has_data() && msg.data().has_i())?msg.data().i():0;
            }
        };
        friend NodeEvent_UPDATEY;
        
        /** Event class for cosimulation's UPDATE_X messages. */
        struct NodeEvent_UPDATEX: public NodeEventSMN {
            virtual void executeMain(YarpNodeBase*);
            virtual void executePost(YarpNodeBase*);
            NodeEvent_UPDATEX(const OBNSimMsg::SMN2N& msg): NodeEventSMN(msg) { }
        };
        friend NodeEvent_UPDATEX;
        
        /** Event class for cosimulation's INITIALIZE messages. */
        struct NodeEvent_INITIALIZE: public NodeEventSMN {
            std::time_t _wallclock;
            simtime_t _timeunit;
            bool _has_wallclock = false;
            bool _has_timeunit = false;
            virtual void executeMain(YarpNodeBase*);
            virtual void executePost(YarpNodeBase*);
            NodeEvent_INITIALIZE(const OBNSimMsg::SMN2N& msg): NodeEventSMN(msg) {
                if (msg.has_data()) {
                    if ((_has_wallclock = msg.data().has_t())) {
                        _wallclock = msg.data().t();
                    }
                    if ((_has_timeunit = msg.data().has_i())) {
                        _timeunit = msg.data().i();
                    }
                }
            }
        };
        friend NodeEvent_INITIALIZE;
        
        /** Event class for cosimulation's TERMINATE messages. */
        struct NodeEvent_TERMINATE: public NodeEventSMN {
            virtual void executeMain(YarpNodeBase*);
            virtual void executePost(YarpNodeBase*);
            NodeEvent_TERMINATE(const OBNSimMsg::SMN2N& msg): NodeEventSMN(msg) { }
        };
        friend NodeEvent_TERMINATE;
        
    public:
        /** Post a system openBuildNet event to the end of the queue (from an SMN2N message). */
        void postEvent(const OBNSimMsg::SMN2N& msg);
        
        /** A node event that simply calls a given function can be post to the queue. This is the type of the callback function. */
        typedef std::function<void (YarpNode*)> EventCallbackFunction;
        
        /* Methods for pushing events of other types (node internal events) will be put here */
        void postEvent(const EventCallbackFunction&);
   
        
    public:
        /* =========== Simulation callbacks =========== */
        
        /** \brief Callback for UPDATE_Y event
         
         This callback is called whenever the node receives an UPDATE_Y event.
         A node class should always override this callback and implement the node's computation for updating its outputs.
         The default callback is empty. The current simulation time can be obtained from the node object.
         There is a mechanism to define updates using template methods, which can be used instead of directly implementing this callback.
         Typcially values assigned to output ports in this callback are not sent immediately, but will be sent after this callback finishes. So an output port can be set multiple times in this callback without causing communication overheads. If you want to send a message immediately, use a generic data port or use an appropriate method to send messages from output ports.
         \param m The update type mask.
         */
        virtual void onUpdateY(updatemask_t m) { }
        
        /** \brief Callback for UPDATE_X event
         
         This callback is called whenever the node receives an UPDATE_X event.
         If a node should update its state using the UPDATE_X event, its class should override this callback and implement the node's state update.
         The default callback is empty. The current simulation time can be obtained from the node object. The last update type mask (see UPDATE_Y events) can be obtained from the object.
         */
        virtual void onUpdateX() { }
        
        /** \brief Callback to initialize the node before each simulation.
         
         This callback is called when the node is initialized before each simualtion (when it receives the INITIALIZE message from the SMN. Note that during the life of a node process, it can be simulated multiple times (by restarting the simulation), each time this callback will be called. This callback is often used to initialize the node's state, outputs, etc.
         After this callback finishes, all output ports will send out their current values, so if the node needs to initialize its outputs, it should do so in this callback.
         */
        virtual void onInitialization() { }
        
        
        /** \brief Callback before the node's current simulation is terminated.
         
         This callback is called when the node's current simulation is about to be terminated (after it has received the TERMINATE message from the SMN).
         */
        virtual void onTermination() { }
        
        /* =========== Callback Methods for errors ============= */
        
        /** Callback for error when parsing the raw binary data into a structured message (e.g. ProtoBuf or JSON) */
        virtual void onRawMessageError(YarpPortBase * port) {
            // Currently doing nothing
        }
        
        /** Callback for error when reading the values from a structured message (e.g. ProtoBuf or JSON), e.g. if the type or dimension is invalid. */
        virtual void onReadValueError(YarpPortBase * port) {
            // Currently doing nothing
        }
        
        /** Callback for error when sending the values (typically happens when serializing the message to be sent). */
        virtual void onSendMessageError(YarpOutputPortBase * port) {
            // Currently doing nothing
        }
        
        /** Callback for timeout error when running the node's simulation.
         \sa run() with timeout.
         */
        virtual void onRunTimeout() {
            // Currently doing nothing
        }
        
        /** Callback for error interacting with the SMN and openBuildNet system.  Used for serious errors.
         \param msg A string containing the error message.
         */
        virtual void onOBNError(const std::string& msg) {
            
        }
        
        /** Callback for warning issues interacting with the SMN and openBuildNet system, e.g. an unrecognized system message from the SMN.  Usually the simulation may continue without any serious consequence.
         \param msg A string containing the warning message.
         */
        virtual void onOBNWarning(const std::string& msg) {
            
        }
        
        /* =========== Misc callbacks ============= */
        
        /** Callback to report information (e.g. when a simulation start, when a simulation stops). */
        virtual void onReportInfo(const std::string& msg) {
            std::cout << msg << std::endl;
        }
    };
    
    /** Define all details of an update type. */
    struct UpdateType {
        bool enabled = false;   ///< If this update is enabled
        double T_in_us = -1.0;  ///< Sampling time in microseconds, <=0 if non-periodic
        std::string name;       ///< Name of this update (optional)
        
        typedef std::vector<std::string> OUTPUT_LIST;
        OUTPUT_LIST outputs;   ///< List of outputs of this update
        
        typedef std::vector<std::pair<std::string, bool> > INPUT_LIST;
        INPUT_LIST inputs;  ///< List of inputs of this update and their direct-feedthrough property
        
        // Callbacks
        typedef std::function<void ()> UPDATE_CALLBACK;
        UPDATE_CALLBACK y_callback; ///< Callback for UPDATE_Y, initially empty
        UPDATE_CALLBACK x_callback; ///< Callback for UPDATE_X, initially empty
    };
    
    
    /** \brief Main YARP Node, with support for specifying updates and __info__ port. */
    class YarpNode: public YarpNodeBase {
    protected:
        /** Vector of all updates in this node. */
        std::vector<UpdateType> m_updates;
        
        template<typename T>
        bool does_port_exists(const T& t_list, const std::string& t_name) const {
            for (const auto p: t_list) {
                if (p->getPortName() == t_name) {
                    return true;
                }
            }
            return false;
        }
        
    public:
        YarpNode(const std::string& _name, const std::string& ws = ""): YarpNodeBase(_name, ws) { }
        
        /** Add a new update to the node. */
        int addUpdate(UpdateType::UPDATE_CALLBACK t_ycallback = UpdateType::UPDATE_CALLBACK(), UpdateType::UPDATE_CALLBACK t_xcallback = UpdateType::UPDATE_CALLBACK(), double t_T = -1.0, const UpdateType::INPUT_LIST& t_inputs = UpdateType::INPUT_LIST(), const UpdateType::OUTPUT_LIST& t_outputs = UpdateType::OUTPUT_LIST(), const std::string& t_name = "");
        
        /** Add a new update to the node with given index. */
        int addUpdate(int t_idx, UpdateType::UPDATE_CALLBACK t_ycallback = UpdateType::UPDATE_CALLBACK(), UpdateType::UPDATE_CALLBACK t_xcallback = UpdateType::UPDATE_CALLBACK(), double t_T = -1.0, const UpdateType::INPUT_LIST& t_inputs = UpdateType::INPUT_LIST(), const UpdateType::OUTPUT_LIST& t_outputs = UpdateType::OUTPUT_LIST(), const std::string& t_name = "");
        
        /** Add a new update to the node. */
        int addUpdate(const UpdateType& t_update);
        
        /** Add a new update to the node with given index. */
        int addUpdate(int t_idx, const UpdateType& t_update);
        
        /** Remove an update. */
        bool removeUpdate(int t_idx);
        
        virtual void onUpdateY(updatemask_t m);
        
        virtual void onUpdateX();
        
        // Some constants for specifying the update's sampling time
        static constexpr double MILLISECOND = 1e3;
        static constexpr double SECOND = 1e6;
        static constexpr double MINUTE = 60*SECOND;
        static constexpr double HOUR = 60*MINUTE;
        static constexpr double DAY = 24*HOUR;
    };
    
}

/* OLD CODE: NOT TO BE USED ANYMORE!!!
 
// Below is a mechanism to define methods for individual updates to perform their computations of UPDATE_Y.
#define OBN_DECLARE_UPDATES(...) template<const int N> void doUpdate(); \
    template<const bool temp, const int Arg1, const int... Args> void performUpdates(OBNnode::updatemask_t& m) { \
    static_assert(Arg1 >= 0 && Arg1 <= OBNsim::MAX_UPDATE_INDEX, "Update index must be positive."); \
    if (m & (1 << Arg1)) { doUpdate<Arg1>(); m ^= (1 << Arg1); } \
    performUpdates<temp, Args...>(m); } \
    template<const bool temp> void performUpdates(OBNnode::updatemask_t& m) { } \
    virtual void onUpdateY(OBNnode::updatemask_t m) { performUpdates<true, __VA_ARGS__>(m); }

#define OBN_DEFINE_UPDATE(CLS,N) template<> void CLS::doUpdate<N>()

// Below is a mechanism to define methods for individual updates to perform their computations of UPDATE_X.
#define OBN_DECLARE_UPDATES_X(...) template<const int N> void doUpdateX(); \
    template<const bool temp, const int Arg1, const int... Args> void performUpdatesX(OBNnode::updatemask_t& m) { \
    static_assert(Arg1 >= 0 && Arg1 <= OBNsim::MAX_UPDATE_INDEX, "Update index must be positive."); \
    if (m & (1 << Arg1)) { doUpdateX<Arg1>(); m ^= (1 << Arg1); } \
    performUpdatesX<temp, Args...>(m); } \
    template<const bool temp> void performUpdatesX(OBNnode::updatemask_t& m) { } \
    virtual void onUpdateX() { performUpdatesX<true, __VA_ARGS__>(_current_updates); }

#define OBN_DEFINE_UPDATE_X(CLS,N) template<> void CLS::doUpdateX<N>()
*/

#endif /* OBNNODE_YARPNODE_H_ */<|MERGE_RESOLUTION|>--- conflicted
+++ resolved
@@ -18,12 +18,8 @@
 #include <memory>               // shared_ptr
 //#include <unordered_map>         // std::unordered_map
 #include <forward_list>
-<<<<<<< HEAD
-#include <functional>           // std::function
-=======
 #include <functional>
 #include <vector>
->>>>>>> 38acb6d7
 
 #include <obnnode_basic.h>
 #include <obnnode_yarpportbase.h>
